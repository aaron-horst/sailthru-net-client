--- conflicted
+++ resolved
@@ -15,28 +15,17 @@
   fast_finish: true
 
 install:
-<<<<<<< HEAD
-  - nuget restore Sailthru/Sailthru/Sailthru.csproj -PackagesDirectory Sailthru/packages
-  - nuget restore Sailthru/Sailthru.Models/Sailthru.Models.csproj -PackagesDirectory Sailthru/packages
-=======
   - msbuild /t:Restore /p:TestFramework=${TEST_FRAMEWORK} Sailthru/Sailthru.sln
->>>>>>> 0d3f73c3
   - if [ "$DOTNET" = "mono" ]; then nuget install NUnit.Console -Version 3.12.0-beta1 -OutputDirectory testrunner; fi
 
 
 script:
-<<<<<<< HEAD
-  - msbuild /noLogo "/p:TestTargetFrameworks=${TEST_FRAMEWORK}" /p:Configuration=Release Sailthru/Sailthru.sln
-  - if [ "$DOTNET" = "mono" ]; then mono ./testrunner/NUnit.ConsoleRunner.3.12.0-beta1/tools/nunit3-console.exe ./Sailthru/Sailthru.Tests/bin/Release/Sailthru.Tests.dll; fi
-  - if [ "$DOTNET" != "mono" ]; then dotnet test --no-build -f "${TEST_FRAMEWORK}" -c Release Sailthru/Sailthru.sln; fi
-=======
   - msbuild /p:Configuration=Release /p:TestFramework=${TEST_FRAMEWORK} Sailthru/Sailthru.sln
   - if [ "$DOTNET" = "mono" ]; then mono ./testrunner/NUnit.ConsoleRunner.3.12.0-beta1/tools/nunit3-console.exe ./Sailthru/Sailthru.Tests/bin/Release/net452/Sailthru.Tests.dll; fi
   - if [ "$DOTNET" != "mono" ]; then dotnet test --no-build -p:TestFramework=${TEST_FRAMEWORK} -c Release Sailthru/Sailthru.sln; fi
->>>>>>> 0d3f73c3
 
 before_deploy:
-  - msbuild /noLogo /t:Pack /p:Configuration=Release Sailthru/Sailthru/Sailthru.csproj
+  - msbuild /t:Pack /p:Configuration=Release Sailthru/Sailthru/Sailthru.csproj
   - nuget setApiKey $NUGET_API_KEY -Verbosity quiet >/dev/null 2>&1
 
 deploy:
