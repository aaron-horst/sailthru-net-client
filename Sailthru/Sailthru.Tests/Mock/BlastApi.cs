--- conflicted
+++ resolved
@@ -31,12 +31,8 @@
                 ["subject"] = subject,
                 ["list"] = list,
                 ["modify_time"] = modifyTime,
-<<<<<<< HEAD
                 ["link_domain"] = linkDomain,
                 ["status"] = status
-=======
-                ["status"] = "created",
->>>>>>> 3f4053d0
             };
 
             if (request.ContainsKey("previous_blast_id"))
