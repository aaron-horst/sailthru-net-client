﻿using System;
using System.IO;
using System.Net;
using System.Threading;
using System.Web;
using Newtonsoft.Json;
using Newtonsoft.Json.Linq;
using System.Collections.Specialized;

namespace Sailthru.Tests.Mock
{
    public class ApiServer
    {
        private const String API_URL = "http://localhost:5555";
        private static JsonSerializerSettings jsonSettings;

        private readonly HttpListener listener;
        private readonly Thread listenerThread;

        public ApiServer()
        {
            if (!HttpListener.IsSupported)
            {
                throw new NotSupportedException("HttpListener is not supported on this platform");
            }

            listener = new HttpListener();
            listener.Prefixes.Add(API_URL + "/");
            listener.Start();

            listenerThread = new Thread(HandleRequests);
            listenerThread.IsBackground = true;
            listenerThread.Start();

            jsonSettings = new JsonSerializerSettings();
            jsonSettings.StringEscapeHandling = StringEscapeHandling.EscapeNonAscii;
        }

        public String ApiUrl
        {
            get
            {
                return API_URL;
            }
        }

        private void HandleRequests()
        {
            while (listener.IsListening)
            {
                ThreadPool.QueueUserWorkItem(ProcessRequest, listener.GetContext());
            }
        }

        private void ProcessRequest(object ctxObject)
        {
            HttpListenerContext context = ctxObject as HttpListenerContext;

            int statusCode = 200;
            object response = null;

            try
            {
                response = ProcessRequestInternal(context);
            }
            catch (ApiException ex)
            {
                statusCode = 400;
                response = ex.Response;
            }
            catch (FileNotFoundException)
            {
                statusCode = 404;
                response = new ErrorResponse(99, "404 Not Found");
            }
            catch (ArgumentException ex)
            {
                statusCode = 400;
                response = new ErrorResponse(99, ex.Message);
            }
            catch (Exception ex)
            {
                statusCode = 500;
                response = new ErrorResponse(9, "Internal Exception");

                Console.WriteLine("Exception Occurred: " + ex);
            }

            if (response != null)
            {
                context.Response.StatusCode = statusCode;
                context.Response.AddHeader("Content-Type", "application/json");
                using (StreamWriter writer = new StreamWriter(context.Response.OutputStream))
                {
                    writer.Write(JsonConvert.SerializeObject(response, jsonSettings));
                }
            }

            context.Response.Close();
        }

        private object ProcessRequestInternal(HttpListenerContext context)
        {
            string method = context.Request.HttpMethod;
            string path = context.Request.Url.AbsolutePath;

            JObject requestBody = DecodeRequestObject(context.Request);

            if (method == "POST" && path == "/purchase")
            {
                return PurchaseApi.ProcessPost(requestBody);
            }
            else if (method == "GET" && path == "/list")
            {
                return ListApi.ProcessGet(requestBody);
            }
            else if (method == "POST" && path == "/job")
            {
                return JobApi.ProcessPost(requestBody);
            }
            else if (method == "POST" && path == "/event")
            {
                return EventApi.ProcessPost(requestBody);
            }
            else if (method == "POST" && path == "/user")
            {
                return UserApi.ProcessPost(requestBody);
            }
            else if (method == "POST" && path == "/blast")
            {
                return BlastApi.ProcessPost(requestBody);
            }
<<<<<<< HEAD
            else if (method == "POST" && path == "/content")
            {
                return ContentApi.ProcessPost(requestBody);
=======
            else if (method == "POST" && path == "/send")
            {
                return SendApi.ProcessPost(requestBody);
>>>>>>> 73cbd0d8
            }
            else
            {
                throw new FileNotFoundException();
            }
        }

        private JObject DecodeRequestObject(HttpListenerRequest request)
        {
            NameValueCollection dict;
            if (request.HasEntityBody)
            {
                dict = DecodeRequest(request);
            }
            else if (request.QueryString.Count != 0)
            {
                dict = request.QueryString;
            }
            else
            {
                return null;
            }

            if (dict["format"] != "json")
            {
                throw new NotSupportedException("only json format is supported");
            }

            if (dict["json"] == null || dict["api_key"] == null || dict["sig"] == null)
            {
                throw new NotSupportedException("required field is missing");
            }

            return JsonConvert.DeserializeObject(dict["json"]) as JObject;
        }

        private NameValueCollection DecodeRequest(HttpListenerRequest request)
        {
            string body;
            using (StreamReader reader = new StreamReader(request.InputStream))
            {
                body = reader.ReadToEnd();
            }

            if (request.ContentType == "application/x-www-form-urlencoded")
            {
                return DecodeQueryString(body);
            }
            else if (request.ContentType.StartsWith("multipart/form-data"))
            {
                throw new NotSupportedException("form data not supported yet");
            }
            else
            {
                throw new NotSupportedException("unsupported content type");
            }
        }

        private NameValueCollection DecodeQueryString(string query)
        {
            NameValueCollection coll = new NameValueCollection();
            foreach (string entry in query.Split('&'))
            {
                string[] parts = entry.Split(new char[] { '=' }, 2);
                string key = WebUtility.UrlDecode(parts[0]);
                string value = WebUtility.UrlDecode(parts[1]);
                coll.Add(key, value);
            }
            return coll;
        }

        public void Close()
        {
            // If this is called, the test is probably over,
            // so force-destroy all pending requests.
            listener.Abort();
        }
    }
}<|MERGE_RESOLUTION|>--- conflicted
+++ resolved
@@ -130,15 +130,13 @@
             {
                 return BlastApi.ProcessPost(requestBody);
             }
-<<<<<<< HEAD
             else if (method == "POST" && path == "/content")
             {
                 return ContentApi.ProcessPost(requestBody);
-=======
+            }
             else if (method == "POST" && path == "/send")
             {
                 return SendApi.ProcessPost(requestBody);
->>>>>>> 73cbd0d8
             }
             else
             {
