﻿using NUnit.Framework;
using System;
using Sailthru.Tests.Mock;
using Sailthru.Models;
using System.Collections;
using System.Collections.Generic;
using System.IO;
using static Sailthru.Models.UserRequest;
using Newtonsoft.Json;

namespace Sailthru.Tests
{
    [TestFixture]
    public class Test
    {
        private static ApiServer server = new ApiServer();
        private SailthruClient client = new SailthruClient("3386", "3386", server.ApiUrl);

        [Test]
        public void PostListEraseJob()
        {
            Hashtable jobParams = new Hashtable()
            {
                ["lists"] = new string[] { "foo", "bar" }
            };

            SailthruResponse response = client.ProcessJob("list_erase", null, null, jobParams);
            Assert.IsTrue(response.IsOK());
            Assert.AreEqual(response.HashtableResponse["name"], "Bulk List Erase: 2 requested");
        }

        [Test]
        public void PostUser()
        {
            UserRequest request = new UserRequest();
            request.Id = "test@sailthru.com";
            request.Login = "test@sailthru.com";
            request.OptoutEmail = OptoutStatus.Basic;
            request.Vars = new Hashtable()
            {
                ["foobar"] = "test"
            };
            request.Fields = new Hashtable()
            {
                ["vars"] = 1,
                ["optout_email"] = 1
            };

            SailthruResponse response = client.SetUser(request);
            Assert.IsTrue(response.IsOK());

            Assert.AreEqual(response.HashtableResponse["optout_email"], "basic");

            Hashtable vars = response.HashtableResponse["vars"] as Hashtable;
            Assert.AreEqual(vars["foobar"], "test");
        }

        [Test]
        public void UnicodeResponse()
        {
            string unicodeString = "ä好😃⇔";

            UserRequest request = new UserRequest();
            request.Id = "test@sailthru.com";
            request.Vars = new Hashtable()
            {
                ["unicode"] = unicodeString
            };
            request.Fields = new Hashtable()
            {
                ["vars"] = 1,
            };

            SailthruResponse response = client.SetUser(request);
            Assert.IsTrue(response.IsOK());

            Hashtable vars = response.HashtableResponse["vars"] as Hashtable;
            Assert.AreEqual(vars["unicode"], unicodeString);
        }

        [Test]
        public void PostEvent()
        {
            EventRequest request = new EventRequest();
            request.Id = "test@sailthru.com";
            request.Event = "hello";
            request.Vars = new Hashtable()
            {
                ["var1"] = "yes"
            };

            SailthruResponse response = client.PostEvent(request);
            Assert.IsTrue(response.IsOK());
        }

        [Test]
        public void PostImportJob()
        {
            List<String> emails = new List<String>() {
                "user1@example.com",
                "user2@example.com",
                "user3@example.com"
            };

            SailthruResponse response = client.ProcessImportJob("test_list", emails);
            Assert.IsTrue(response.IsOK());
            Assert.AreEqual(response.HashtableResponse["name"], "List Import: test_list");
        }

        [Test]
        [Ignore("mock api server missing support for form data")]
        public void PostUpdateJob()
        {
            string filename = Path.GetTempFileName();

            using (StreamWriter writer = new StreamWriter(filename))
            {
                writer.WriteLine("{\"id\":\"user1@example.com\", \"signup_date\":\"1987-08-01\"}");
                writer.WriteLine("{\"id\":\"user2@example.com\", \"signup_date\":\"1987-08-01\"}");
                writer.WriteLine("{\"id\":\"user3@example.com\", \"signup_date\":\"1987-08-01\"}");
            }

            Hashtable updateParams = new Hashtable()
            {
                ["file"] = filename
            };

            SailthruResponse response = client.ProcessJob("update", null, null, updateParams);
            Assert.IsTrue(response.IsOK());
            Assert.AreEqual(response.HashtableResponse["name"], "Bulk Update");
        }

        [Test]
        public void GetListWithFields()
        {
            Hashtable request = new Hashtable();
            request["list"] = "List With 2 Users";
            request["fields"] = new Dictionary<string, object>()
            {
                ["vars"] = 1
            };

            Hashtable parameters = new Hashtable()
            {
                ["json"] = JsonConvert.SerializeObject(request)
            };

            SailthruResponse response = client.ApiGet("list", parameters);
            Assert.IsTrue(response.IsOK());
        }

        [Test]
        [Timeout(10000)]
        public void Timeout()
        {
            EventRequest request = new EventRequest();
            request.Id = "test@example.com";
            request.Event = "trigger_timeout";

            SailthruClient clientWithTimeout = new SailthruClient("3386", "3386", server.ApiUrl);
            clientWithTimeout.Timeout = 1000;
            SailthruResponse response = clientWithTimeout.PostEvent(request);
            Assert.IsFalse(response.IsOK());
        }

        [Test]
        public void PostPurchase()
        {
            PurchaseRequest request = new PurchaseRequest();
            request.Email = "test@example.com";
            request.PurchaseKeys = new Hashtable()
            {
                ["extid"] = "12345"
            };

            Hashtable item1 = new Hashtable();
            item1.Add("qty", 1);
            item1.Add("id", "abc");
            item1.Add("title", "This new product");
            item1.Add("price", 1099);
            item1.Add("url", "http://www.example.com/thisnewproduct.html");

            Hashtable item2 = new Hashtable();
            item2.Add("qty", 2);
            item2.Add("id", "def");
            item2.Add("title", "water bottle");
            item2.Add("price", 199);
            item2.Add("url", "http://www.example.com/water.html");

            ArrayList items = new ArrayList();
            items.Add(item1);
            items.Add(item2);
            request.Items = items;

            SailthruResponse response = client.Purchase(request);
            Assert.IsTrue(response.IsOK());

            Hashtable purchaseResult = (Hashtable)response.HashtableResponse["purchase"];
            Assert.AreEqual(purchaseResult["price"], 1497);
            Assert.AreEqual(purchaseResult["qty"], 3);

            Hashtable purchaseKeys = purchaseResult["purchase_keys"] as Hashtable;
            Assert.AreEqual(purchaseKeys["extid"], "12345");
        }

        [Test]
        public void PostDraftBlast()
        {
            BlastRequest request = new BlastRequest
            {
                Name = "test",
                List = "list",
                Subject = "test"
            };

            SailthruResponse response = client.ScheduleBlast(request);
            Assert.IsTrue(response.IsOK());
            Assert.AreEqual(response.HashtableResponse["status"], "created");
            Assert.AreEqual(response.HashtableResponse["name"], "test");
        }

        [Test]
<<<<<<< HEAD
        public void SetContentWithUrl()
        {
            ContentRequest request = new ContentRequest();
            request.Url = "http://example.com/product";

            SailthruResponse response = client.SetContent(request);
            Assert.IsTrue(response.IsOK());

            ArrayList contents = response.HashtableResponse["content"] as ArrayList;
            Hashtable content = contents[0] as Hashtable;
            Assert.AreEqual(content["url"], request.Url);
        }

        [Test]
        public void SetContentWithId()
        {
            ContentRequest request = new ContentRequest();
            request.Id = "http://example.com/product";
            request.Key = "url";
            request.Keys = new Hashtable
            {
                ["sku"] = "123abc"
            };
            request.Title = "Product Name Here";
            request.Description = "Product info text goes here.";
            request.Date = DateTime.Now.ToString();
            request.Tags = new string[] { "blue", "jeans", "size-m" };
            request.Vars = new Hashtable
            {
                ["var1"] = "var1 value"
            };
            request.Images = new Hashtable
            {
                ["full"] = new Hashtable
                {
                    ["url"] = "http://example.com/images/product.jpg"
                }
            };
            request.SiteName = "Store";

            SailthruResponse response = client.SetContent(request);
            Assert.IsTrue(response.IsOK());

            ArrayList contents = response.HashtableResponse["content"] as ArrayList;
            Hashtable content = contents[0] as Hashtable;
            Assert.AreEqual("123abc", content["sku"]);
=======
        public void Send()
        {
            SendRequest request = new SendRequest();
            request.Email = "test+123@sailthru.com";
            request.Template = "Sandbox Image Template";
            request.DataFeedUrl = "https://feed.sailthru.com/ws/feed?id=59010e2dade9c209738b456a";
            request.Vars = new Hashtable
            {
                ["hello"] = "world"
            };

            SailthruResponse response = client.Send(request);
            Assert.IsTrue(response.IsOK());
            Assert.AreEqual(request.Email, response.HashtableResponse["email"]);
            Assert.AreEqual(request.Template, response.HashtableResponse["template"]);
        }

        [Test]
        public void SendMissingTemplate()
        {
            SendRequest request = new SendRequest();
            request.Email = "test+123@sailthru.com";
            request.Template = "Not Exist";

            SailthruResponse response = client.Send(request);
            Assert.IsFalse(response.IsOK());
            Assert.AreEqual(14, response.HashtableResponse["error"]);
>>>>>>> 73cbd0d8
        }
    }
}<|MERGE_RESOLUTION|>--- conflicted
+++ resolved
@@ -220,7 +220,36 @@
         }
 
         [Test]
-<<<<<<< HEAD
+        public void Send()
+        {
+            SendRequest request = new SendRequest();
+            request.Email = "test+123@sailthru.com";
+            request.Template = "Sandbox Image Template";
+            request.DataFeedUrl = "https://feed.sailthru.com/ws/feed?id=59010e2dade9c209738b456a";
+            request.Vars = new Hashtable
+            {
+                ["hello"] = "world"
+            };
+
+            SailthruResponse response = client.Send(request);
+            Assert.IsTrue(response.IsOK());
+            Assert.AreEqual(request.Email, response.HashtableResponse["email"]);
+            Assert.AreEqual(request.Template, response.HashtableResponse["template"]);
+        }
+
+        [Test]
+        public void SendMissingTemplate()
+        {
+            SendRequest request = new SendRequest();
+            request.Email = "test+123@sailthru.com";
+            request.Template = "Not Exist";
+
+            SailthruResponse response = client.Send(request);
+            Assert.IsFalse(response.IsOK());
+            Assert.AreEqual(14, response.HashtableResponse["error"]);
+        }
+
+	[Test]
         public void SetContentWithUrl()
         {
             ContentRequest request = new ContentRequest();
@@ -267,35 +296,6 @@
             ArrayList contents = response.HashtableResponse["content"] as ArrayList;
             Hashtable content = contents[0] as Hashtable;
             Assert.AreEqual("123abc", content["sku"]);
-=======
-        public void Send()
-        {
-            SendRequest request = new SendRequest();
-            request.Email = "test+123@sailthru.com";
-            request.Template = "Sandbox Image Template";
-            request.DataFeedUrl = "https://feed.sailthru.com/ws/feed?id=59010e2dade9c209738b456a";
-            request.Vars = new Hashtable
-            {
-                ["hello"] = "world"
-            };
-
-            SailthruResponse response = client.Send(request);
-            Assert.IsTrue(response.IsOK());
-            Assert.AreEqual(request.Email, response.HashtableResponse["email"]);
-            Assert.AreEqual(request.Template, response.HashtableResponse["template"]);
-        }
-
-        [Test]
-        public void SendMissingTemplate()
-        {
-            SendRequest request = new SendRequest();
-            request.Email = "test+123@sailthru.com";
-            request.Template = "Not Exist";
-
-            SailthruResponse response = client.Send(request);
-            Assert.IsFalse(response.IsOK());
-            Assert.AreEqual(14, response.HashtableResponse["error"]);
->>>>>>> 73cbd0d8
         }
     }
 }