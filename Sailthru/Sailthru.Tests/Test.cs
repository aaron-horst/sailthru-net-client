﻿using NUnit.Framework;
using System;
using Sailthru.Tests.Mock;
using Sailthru.Models;
using System.Collections;
using System.Collections.Generic;
using System.IO;
using static Sailthru.Models.UserRequest;
using Newtonsoft.Json;
using static Sailthru.Models.ContentRequest;
using static Sailthru.Models.BlastRequest;

namespace Sailthru.Tests
{
    [TestFixture]
    public class Test
    {
        private static ApiServer server = new ApiServer();
        private SailthruClient client = new SailthruClient("3386", "3386", server.ApiUrl);

        [Test]
        public void PostListEraseJob()
        {
            Hashtable jobParams = new Hashtable()
            {
                ["lists"] = new string[] { "foo", "bar" }
            };

            SailthruResponse response = client.ProcessJob("list_erase", null, null, jobParams);
            Assert.IsTrue(response.IsOK());
            Assert.AreEqual(response.HashtableResponse["name"], "Bulk List Erase: 2 requested");
        }

        [Test]
        public void PostUser()
        {
            UserRequest request = new UserRequest();
            request.Id = "test@sailthru.com";
            request.Login = "test@sailthru.com";
            request.OptoutEmail = OptoutStatus.Basic;
            request.Vars = new Hashtable()
            {
                ["foobar"] = "test"
            };
            request.Fields = new Hashtable()
            {
                ["vars"] = 1,
                ["optout_email"] = 1
            };

            SailthruResponse response = client.SetUser(request);
            Assert.IsTrue(response.IsOK());

            Assert.AreEqual(response.HashtableResponse["optout_email"], "basic");

            Hashtable vars = response.HashtableResponse["vars"] as Hashtable;
            Assert.AreEqual(vars["foobar"], "test");
        }

        [Test]
        public void UnicodeResponse()
        {
            string unicodeString = "ä好😃⇔";

            UserRequest request = new UserRequest();
            request.Id = "test@sailthru.com";
            request.Vars = new Hashtable()
            {
                ["unicode"] = unicodeString
            };
            request.Fields = new Hashtable()
            {
                ["vars"] = 1,
            };

            SailthruResponse response = client.SetUser(request);
            Assert.IsTrue(response.IsOK());

            Hashtable vars = response.HashtableResponse["vars"] as Hashtable;
            Assert.AreEqual(vars["unicode"], unicodeString);
        }

        [Test]
        public void PostEvent()
        {
            EventRequest request = new EventRequest();
            request.Id = "test@sailthru.com";
            request.Event = "hello";
            request.Vars = new Hashtable()
            {
                ["var1"] = "yes"
            };

            SailthruResponse response = client.PostEvent(request);
            Assert.IsTrue(response.IsOK());
        }

        [Test]
        public void PostImportJob()
        {
            List<String> emails = new List<String>() {
                "user1@example.com",
                "user2@example.com",
                "user3@example.com"
            };

            SailthruResponse response = client.ProcessImportJob("test_list", emails);
            Assert.IsTrue(response.IsOK());
            Assert.AreEqual(response.HashtableResponse["name"], "List Import: test_list");
        }

        [Test]
        [Ignore("mock api server missing support for form data")]
        public void PostUpdateJob()
        {
            string filename = Path.GetTempFileName();

            using (StreamWriter writer = new StreamWriter(filename))
            {
                writer.WriteLine("{\"id\":\"user1@example.com\", \"signup_date\":\"1987-08-01\"}");
                writer.WriteLine("{\"id\":\"user2@example.com\", \"signup_date\":\"1987-08-01\"}");
                writer.WriteLine("{\"id\":\"user3@example.com\", \"signup_date\":\"1987-08-01\"}");
            }

            Hashtable updateParams = new Hashtable()
            {
                ["file"] = filename
            };

            SailthruResponse response = client.ProcessJob("update", null, null, updateParams);
            Assert.IsTrue(response.IsOK());
            Assert.AreEqual(response.HashtableResponse["name"], "Bulk Update");
        }

        [Test]
        public void GetListWithFields()
        {
            Hashtable request = new Hashtable();
            request["list"] = "List With 2 Users";
            request["fields"] = new Dictionary<string, object>()
            {
                ["vars"] = 1
            };

            Hashtable parameters = new Hashtable()
            {
                ["json"] = JsonConvert.SerializeObject(request)
            };

            SailthruResponse response = client.ApiGet("list", parameters);
            Assert.IsTrue(response.IsOK());
        }

        [Test]
        [Timeout(10000)]
        public void Timeout()
        {
            EventRequest request = new EventRequest();
            request.Id = "test@example.com";
            request.Event = "trigger_timeout";

            SailthruClient clientWithTimeout = new SailthruClient("3386", "3386", server.ApiUrl);
            clientWithTimeout.Timeout = 1000;
            SailthruResponse response = clientWithTimeout.PostEvent(request);
            Assert.IsFalse(response.IsOK());
        }

        [Test]
        public void PostPurchase()
        {
            PurchaseRequest request = new PurchaseRequest();
            request.Email = "test@example.com";
            request.PurchaseKeys = new Hashtable()
            {
                ["extid"] = "12345"
            };

            Hashtable item1 = new Hashtable();
            item1.Add("qty", 1);
            item1.Add("id", "abc");
            item1.Add("title", "This new product");
            item1.Add("price", 1099);
            item1.Add("url", "http://www.example.com/thisnewproduct.html");

            Hashtable item2 = new Hashtable();
            item2.Add("qty", 2);
            item2.Add("id", "def");
            item2.Add("title", "water bottle");
            item2.Add("price", 199);
            item2.Add("url", "http://www.example.com/water.html");

            ArrayList items = new ArrayList();
            items.Add(item1);
            items.Add(item2);
            request.Items = items;

            SailthruResponse response = client.Purchase(request);
            Assert.IsTrue(response.IsOK());

            Hashtable purchaseResult = (Hashtable)response.HashtableResponse["purchase"];
            Assert.AreEqual(purchaseResult["price"], 1497);
            Assert.AreEqual(purchaseResult["qty"], 3);

            Hashtable purchaseKeys = purchaseResult["purchase_keys"] as Hashtable;
            Assert.AreEqual(purchaseKeys["extid"], "12345");
        }

        [Test]
        public void PostDraftBlast()
        {
            BlastRequest request = new BlastRequest
            {
                Name = "test",
                List = "list",
                Subject = "test"
            };

            SailthruResponse response = client.ScheduleBlast(request);
            Assert.IsTrue(response.IsOK());
            Assert.AreEqual(response.HashtableResponse["status"], "created");
            Assert.AreEqual(response.HashtableResponse["name"], "test");
        }

        [Test]
<<<<<<< HEAD
        public void PostScheduledBlast()
        {
            string content = @"Lorem ipsum dolor sit amet, consectetuer adipiscing elit.
            Aenean commodo ligula eget dolor.Aenean massa.
            Cum sociis natoque penatibus et magnis dis parturient montes, nascetur ridiculus mus.
            Donec quam felis, ultricies nec, pellentesque eu, pretium quis, sem.
            Nulla consequat massa quis enim.Donec pede justo, fringilla vel, aliquet nec, vulputate eget, arcu.
            In enim justo, rhoncus ut, imperdiet a, venenatis vitae, justo.";

            BlastRequest request = new BlastRequest();
            request.Name = "Blast Name1";
            request.ContentHtml = content;
            request.ContentText = content;
            request.List = "List With 2 Users";
            request.Subject = "Sample Subject";
            request.ScheduleTime = "+3 hours";
            request.FromName = "C# Client";
            request.FromEmail = "danny+fake@sailthru.com";

            SailthruResponse response = client.ScheduleBlast(request);
            Assert.IsTrue(response.IsOK());
            Assert.AreEqual(response.HashtableResponse["status"], "scheduled");
            Assert.AreEqual(response.HashtableResponse["name"], "Blast Name1");
=======
        public void PostRetargetingBlastMissingId()
        {
            BlastRequest request = new BlastRequest
            {
                Name = "test",
                List = "list",
                Subject = "test",
                ScheduleTime = "+3 hours",
                MessageCriteria = MessageCriteriaType.NotOpened,
                PreviousBlastId = 500
            };

            SailthruResponse response = client.ScheduleBlast(request);
            Assert.IsFalse(response.IsOK());
            Assert.AreEqual("No blast found with id: 500", response.HashtableResponse["errormsg"]);
>>>>>>> 3f4053d0
        }

        [Test]
        public void Send()
        {
            SendRequest request = new SendRequest();
            request.Email = "test+123@sailthru.com";
            request.Template = "Sandbox Image Template";
            request.DataFeedUrl = "https://feed.sailthru.com/ws/feed?id=59010e2dade9c209738b456a";
            request.Vars = new Hashtable
            {
                ["hello"] = "world"
            };

            SailthruResponse response = client.Send(request);
            Assert.IsTrue(response.IsOK());
            Assert.AreEqual(request.Email, response.HashtableResponse["email"]);
            Assert.AreEqual(request.Template, response.HashtableResponse["template"]);
        }

        [Test]
        public void SendMissingTemplate()
        {
            SendRequest request = new SendRequest();
            request.Email = "test+123@sailthru.com";
            request.Template = "Not Exist";

            SailthruResponse response = client.Send(request);
            Assert.IsFalse(response.IsOK());
            Assert.AreEqual(14, response.HashtableResponse["error"]);
        }

        [Test]
        public void GetContent()
        {
            SailthruResponse response = client.GetContent("http://www.sailthru.com/welcome-emails-your-first-hand-shake-with-your-new-user");
            Assert.IsTrue(response.IsOK());

            Assert.AreEqual("Marketing Team", response.HashtableResponse["author"]);
            Assert.AreEqual("Sailthru", response.HashtableResponse["site_name"]);
        }

        [Test]
        public void GetMissingContent()
        {
            SailthruResponse response = client.GetContent("http://example.com/missing");
            Assert.IsFalse(response.IsOK());
            Assert.That(((string)response.HashtableResponse["errormsg"]).StartsWith("Content not found", StringComparison.Ordinal));
        }

        [Test]
        public void GetContents()
        {
            SailthruResponse response = client.GetContents(3);
            Assert.IsTrue(response.IsOK());

            ArrayList contents = response.HashtableResponse["content"] as ArrayList;
            Assert.AreEqual(3, contents.Count);
        }

        [Test]
        public void SetContentWithUrl()
        {
            ContentRequest request = new ContentRequest();
            request.Url = "http://example.com/product";

            SailthruResponse response = client.SetContent(request);
            Assert.IsTrue(response.IsOK());

            ArrayList contents = response.HashtableResponse["content"] as ArrayList;
            Hashtable content = contents[0] as Hashtable;
            Assert.AreEqual(content["url"], request.Url);
        }

        [Test]
        public void SetContentWithId()
        {
            ContentRequest request = new ContentRequest();
            request.Id = "http://example.com/product";
            request.Key = "url";
            request.Keys = new Hashtable
            {
                ["sku"] = "123abc"
            };
            request.Title = "Product Name Here";
            request.Description = "Product info text goes here.";
            request.Date = DateTime.Now.ToString();
            request.Tags = new string[] { "blue", "jeans", "size-m" };
            request.Vars = new Hashtable
            {
                ["var1"] = "var1 value"
            };
            request.Images = new Hashtable
            {
                ["full"] = new Hashtable
                {
                    ["url"] = "http://example.com/images/product.jpg"
                }
            };
            request.SiteName = "Store";
            request.Price = 1299;
            request.Inventory = 100;
            request.OverrideExclude = OverrideExcludeType.Enabled;

            SailthruResponse response = client.SetContent(request);
            Assert.IsTrue(response.IsOK());

            ArrayList contents = response.HashtableResponse["content"] as ArrayList;
            Hashtable content = contents[0] as Hashtable;
            Assert.AreEqual("123abc", content["sku"]);
            Assert.AreEqual(1299, content["price"]);
            Assert.AreEqual(100, content["inventory"]);
        }
    }
}<|MERGE_RESOLUTION|>--- conflicted
+++ resolved
@@ -222,7 +222,24 @@
         }
 
         [Test]
-<<<<<<< HEAD
+        public void PostRetargetingBlastMissingId()
+        {
+            BlastRequest request = new BlastRequest
+            {
+                Name = "test",
+                List = "list",
+                Subject = "test",
+                ScheduleTime = "+3 hours",
+                MessageCriteria = MessageCriteriaType.NotOpened,
+                PreviousBlastId = 500
+            };
+
+            SailthruResponse response = client.ScheduleBlast(request);
+            Assert.IsFalse(response.IsOK());
+            Assert.AreEqual("No blast found with id: 500", response.HashtableResponse["errormsg"]);
+        }
+
+        [Test]
         public void PostScheduledBlast()
         {
             string content = @"Lorem ipsum dolor sit amet, consectetuer adipiscing elit.
@@ -246,23 +263,6 @@
             Assert.IsTrue(response.IsOK());
             Assert.AreEqual(response.HashtableResponse["status"], "scheduled");
             Assert.AreEqual(response.HashtableResponse["name"], "Blast Name1");
-=======
-        public void PostRetargetingBlastMissingId()
-        {
-            BlastRequest request = new BlastRequest
-            {
-                Name = "test",
-                List = "list",
-                Subject = "test",
-                ScheduleTime = "+3 hours",
-                MessageCriteria = MessageCriteriaType.NotOpened,
-                PreviousBlastId = 500
-            };
-
-            SailthruResponse response = client.ScheduleBlast(request);
-            Assert.IsFalse(response.IsOK());
-            Assert.AreEqual("No blast found with id: 500", response.HashtableResponse["errormsg"]);
->>>>>>> 3f4053d0
         }
 
         [Test]
