--- conflicted
+++ resolved
@@ -1,27 +1,22 @@
-<Project Sdk="Microsoft.NET.Sdk">
-  <PropertyGroup>
-<<<<<<< HEAD
-    <TargetFrameworks Condition="'$(TestTargetFrameworks)'==''">netcoreapp2.1;netcoreapp3.1;net452</TargetFrameworks>
-    <TargetFrameworks Condition="'$(TestTargetFrameworks)'!=''">$(TestTargetFrameworks)</TargetFrameworks>
-=======
-    <TargetFramework Condition=" '$(TestFramework)' == '' ">net452</TargetFramework>
-    <TargetFramework Condition=" '$(TestFramework)' != '' ">$(TestFramework)</TargetFramework>
->>>>>>> 0d3f73c3
-    <IsPackable>false</IsPackable>
-  </PropertyGroup>
-  <ItemGroup>
-    <PackageReference Include="nunit" Version="3.12.0" />
-    <PackageReference Include="Newtonsoft.Json" Version="12.0.3" />
-    <PackageReference Include="MongoDB.Bson" Version="2.11.2" />
-    <PackageReference Include="NUnit3TestAdapter" Version="3.17.0" />
-    <PackageReference Include="Microsoft.NET.Test.Sdk" Version="16.7.1" />
-    <ProjectReference Include="..\Sailthru\Sailthru.csproj">
-      <Project>{21C7EF1E-3D2E-4AA8-B3FA-787A80F7C939}</Project>
-      <Name>Sailthru</Name>
-    </ProjectReference>
-    <ProjectReference Include="..\Sailthru.Models\Sailthru.Models.csproj">
-      <Project>{4993ADAC-7553-4733-B72F-011CE4D93A3B}</Project>
-      <Name>Sailthru.Models</Name>
-    </ProjectReference>
-  </ItemGroup>
-</Project>
+<Project Sdk="Microsoft.NET.Sdk">
+  <PropertyGroup>
+    <TargetFramework Condition=" '$(TestFramework)' == '' ">net452</TargetFramework>
+    <TargetFramework Condition=" '$(TestFramework)' != '' ">$(TestFramework)</TargetFramework>
+    <IsPackable>false</IsPackable>
+  </PropertyGroup>
+  <ItemGroup>
+    <PackageReference Include="nunit" Version="3.12.0" />
+    <PackageReference Include="Newtonsoft.Json" Version="12.0.3" />
+    <PackageReference Include="MongoDB.Bson" Version="2.11.2" />
+    <PackageReference Include="NUnit3TestAdapter" Version="3.17.0" />
+    <PackageReference Include="Microsoft.NET.Test.Sdk" Version="16.7.1" />
+    <ProjectReference Include="..\Sailthru\Sailthru.csproj">
+      <Project>{21C7EF1E-3D2E-4AA8-B3FA-787A80F7C939}</Project>
+      <Name>Sailthru</Name>
+    </ProjectReference>
+    <ProjectReference Include="..\Sailthru.Models\Sailthru.Models.csproj">
+      <Project>{4993ADAC-7553-4733-B72F-011CE4D93A3B}</Project>
+      <Name>Sailthru.Models</Name>
+    </ProjectReference>
+  </ItemGroup>
+</Project>