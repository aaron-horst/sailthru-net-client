--- conflicted
+++ resolved
@@ -158,7 +158,6 @@
         /// <returns></returns>
         public SailthruResponse GetTemplate(string templateName)
         {
-<<<<<<< HEAD
             Hashtable parameters = new Hashtable();
             parameters["template"] = templateName;
             return this.ApiGet("template", parameters);     
@@ -185,23 +184,6 @@
 
             return this.ApiPost("contacts", hashForPost);
         }
-
-        /// <summary>
-        /// Fetch email contacts from an address book at one of the major email providers (aol/gmail/hotmail/yahoo) 
-        /// </summary>
-        /// <param name="strEmail">ImportContactRequest parameters.</param>
-        /// <seealso cref="http://docs.sailthru.com/api/template"/>
-        /// <returns>SailthruResponse Object</returns>
-        public SailthruResponse ImportContacts(ImportContactRequest request)
-        {
-            Hashtable hashForPost = new Hashtable();
-            hashForPost.Add("json", JsonConvert.SerializeObject(request));
-            return this.ApiPost("contacts", hashForPost);
-        }
-=======
-            return this.ApiGet("template", "template=" + strTemplateName);     
-        }		        
->>>>>>> dd3dcd1e
 
         /// <summary>
         /// Create, update, and/or schedule a blast.
@@ -616,9 +598,8 @@
             return request;
         }
 
-        protected HttpWebRequest BuildPostWithFileRequest(String action, Hashtable parameters, File file)
-        {
-			File f = new File("a");
+        protected HttpWebRequest BuildPostWithFileRequest(String action, Hashtable parameters, String filePath)
+        {
             // Prepare web request
             HttpWebRequest request = BuildRequest("POST", action);
             String boundary = "---------------------------" + DateTime.Now.Ticks.ToString("x");
@@ -720,10 +701,10 @@
             return SendRequest(request);
         }
 
-        protected SailthruResponse ApiPostWithFile(string action, Hashtable htForPost, File file)
+        protected SailthruResponse ApiPostWithFile(string action, Hashtable htForPost, String filePath)
         {
             AddAuthenticationAndFormatToParams(htForPost);
-            HttpWebRequest request = BuildPostWithFileRequest(action, htForPost, file);
+            HttpWebRequest request = BuildPostWithFileRequest(action, htForPost, filePath);
             return SendRequest(request);
         }
 
